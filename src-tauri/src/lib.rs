#![deny(unused_must_use)]
#![feature(error_generic_member_access)]
#![feature(exit_status_error)]
#![feature(extend_one)]
#![feature(file_lock)]
#![feature(os_string_truncate)]
#![feature(path_add_extension)]
#![feature(ptr_as_uninit)]
#![feature(ptr_metadata)]
#![feature(type_alias_impl_trait)]
#![feature(type_changing_struct_update)]
#![feature(unbounded_shifts)]
#![feature(vec_push_within_capacity)]

mod error;
mod games;
mod i18n;
mod importing;
mod installing;
mod ipc;
mod launching;
mod mod_index;
mod mods;
mod paths;
mod profiles;
mod splashscreen;
mod tasks;
mod util;
mod window_state;
mod wrap;

use std::{ops::Deref, sync::OnceLock};

use anyhow::{anyhow, Context};
use ipc::IpcState;

pub use error::{CommandError, Error};
use tauri::Manager;

static PRODUCT_NAME: OnceLock<String> = OnceLock::new();
static IDENTIFIER: OnceLock<String> = OnceLock::new();

fn product_name() -> &'static str {
    PRODUCT_NAME.get().unwrap()
}

fn identifier() -> &'static str {
    IDENTIFIER.get().unwrap()
}

struct Reqwest(reqwest::Client);

impl Deref for Reqwest {
    type Target = reqwest::Client;

    fn deref(&self) -> &Self::Target {
        &self.0
    }
}

fn run_app(ctx: tauri::Context<tauri::Wry>) -> anyhow::Result<()> {
    let _guard = slog_envlogger::init()?;
    tauri::Builder::default()
<<<<<<< HEAD
        // .plugin(tauri_plugin_single_instance::init(|app, args, cwd| {
        //     let _ = app
        //         .get_webview_window("main")
        //         .expect("no main window")
        //         .set_focus();
        // }))
        .setup(|app| {
            if !std::env::var_os("TAURI_IMMEDIATE_DEVTOOLS")
                .unwrap_or_default()
                .is_empty()
            {
                let window = app.get_webview_window("main").context("no main window")?;
                window.open_devtools();
            }
            Ok(())
        })
=======
        .plugin(tauri_plugin_single_instance::init(|app, args, cwd| {
            let window = app.get_webview_window("main").expect("no main window");

            window.unminimize().ok();
            window.set_focus().ok();
        }))
>>>>>>> 31ee10ca
        .manage(IpcState::default())
        .manage(Reqwest(reqwest::Client::builder().build()?))
        .plugin(tauri_plugin_clipboard_manager::init())
        .plugin(tauri_plugin_http::init())
        .plugin(tauri_plugin_os::init())
        .plugin(tauri_plugin_shell::init())
        .plugin(window_state::init())
        .invoke_handler(tauri::generate_handler![
            splashscreen::close_splashscreen,
            games::commands::get_games,
            games::commands::get_games_popularity,
            games::commands::get_game_mods_downloads,
            i18n::get_preferred_locales,
            importing::commands::preview_import_modpack_from_thunderstore_code,
            importing::commands::import_modpack_from_thunderstore_code,
            installing::commands::clear_cache,
            launching::commands::send_s2c_message,
            launching::commands::launch_profile,
            mod_index::commands::fetch_mod_index,
            mod_index::commands::count_mod_index,
            mod_index::commands::query_mod_index,
            mod_index::commands::get_from_mod_index,
            profiles::commands::get_profiles,
            profiles::commands::create_profile,
            profiles::commands::delete_profile,
            profiles::commands::get_profile_mods,
            profiles::commands::install_profile_mod,
            profiles::commands::uninstall_profile_mod,
            tasks::commands::allocate_task,
            tasks::commands::cancel_task,
        ])
        .run(ctx)
        .context("error while running tauri application")
}

#[cfg_attr(mobile, tauri::mobile_entry_point)]
pub fn main() -> anyhow::Result<()> {
    if cfg!(target_os = "linux") {
        // Only provide a default value, don't override the user's choice.
        if std::env::var_os("WEBKIT_DISABLE_DMABUF_RENDERER").is_none() {
            // Fixes an intermitent issue on Wayland where the window freezes after resizing.
            // Known to occur with NVIDIA proprietary drivers, untested under other conditions.
            unsafe {
                std::env::set_var("WEBKIT_DISABLE_DMABUF_RENDERER", "1");
            }
        }
    }

    let ctx = tauri::generate_context!();
    PRODUCT_NAME
        .set(ctx.config().product_name.clone().unwrap())
        .unwrap();
    IDENTIFIER.set(ctx.config().identifier.clone()).unwrap();

    paths::init().unwrap();

    let mut args = std::env::args_os();
    _ = args.next().unwrap();

    match args.next() {
        Some(cmd) if cmd == "wrap" => tauri::async_runtime::block_on(async move {
            match wrap::run(args).await {
                Ok(()) => Ok(()),
                Err(e) => {
                    if cfg!(debug_assertions) {
                        tokio::fs::write("/tmp/manderrow-wrap-crash", &format!("{e:?}")).await?;
                    }
                    Err(e)
                }
            }
        }),
        Some(cmd) => Err(anyhow!("Unrecognized command {cmd:?}")),
        None => run_app(ctx),
    }
}<|MERGE_RESOLUTION|>--- conflicted
+++ resolved
@@ -61,13 +61,12 @@
 fn run_app(ctx: tauri::Context<tauri::Wry>) -> anyhow::Result<()> {
     let _guard = slog_envlogger::init()?;
     tauri::Builder::default()
-<<<<<<< HEAD
-        // .plugin(tauri_plugin_single_instance::init(|app, args, cwd| {
-        //     let _ = app
-        //         .get_webview_window("main")
-        //         .expect("no main window")
-        //         .set_focus();
-        // }))
+        .plugin(tauri_plugin_single_instance::init(|app, args, cwd| {
+            let window = app.get_webview_window("main").expect("no main window");
+
+            window.unminimize().ok();
+            window.set_focus().ok();
+        }))
         .setup(|app| {
             if !std::env::var_os("TAURI_IMMEDIATE_DEVTOOLS")
                 .unwrap_or_default()
@@ -78,14 +77,6 @@
             }
             Ok(())
         })
-=======
-        .plugin(tauri_plugin_single_instance::init(|app, args, cwd| {
-            let window = app.get_webview_window("main").expect("no main window");
-
-            window.unminimize().ok();
-            window.set_focus().ok();
-        }))
->>>>>>> 31ee10ca
         .manage(IpcState::default())
         .manage(Reqwest(reqwest::Client::builder().build()?))
         .plugin(tauri_plugin_clipboard_manager::init())
