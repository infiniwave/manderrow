<<<<<<< HEAD
import {
  createResource,
  createSignal,
  createUniqueId,
  For,
  Match,
  onMount,
  Show,
  Switch,
  useContext,
} from "solid-js";
import { A, useNavigate, useParams, useSearchParams } from "@solidjs/router";
import {
  faTrashCan,
  faCirclePlay as faCirclePlayOutline,
} from "@fortawesome/free-regular-svg-icons";
import {
  faChevronLeft,
  faCirclePlay,
  faFileImport,
  faPlus,
  faThumbTack,
} from "@fortawesome/free-solid-svg-icons";
=======
import { faCirclePlay as faCirclePlayOutline, faTrashCan } from "@fortawesome/free-regular-svg-icons";
import {
  faChevronLeft,
  faCirclePlay,
  faDownload,
  faFileImport,
  faPenToSquare,
  faPlus,
  faThumbTack,
  faFileExport,
  faGear,
  faArrowUpWideShort,
  faArrowDownShortWide,
} from "@fortawesome/free-solid-svg-icons";
import { A, useNavigate, useParams, useSearchParams } from "@solidjs/router";
import { OverlayScrollbarsComponent } from "overlayscrollbars-solid";
>>>>>>> 9ce9b7ce
import Fa from "solid-fa";
import { createMemo, createResource, createSignal, createUniqueId, For, onMount, Show, useContext } from "solid-js";
import { createStore } from "solid-js/store";

<<<<<<< HEAD
=======
import Console, { C2SChannel, clearConsole, createC2SChannel } from "../../components/global/Console";
import { PromptDialog } from "../../components/global/Dialog";
import { ErrorContext } from "../../components/global/ErrorBoundary";
import SelectDropdown from "../../components/global/SelectDropdown";
import TabRenderer from "../../components/global/TabRenderer";
import ModList from "../../components/profile/ModList";
>>>>>>> 9ce9b7ce
import ModSearch from "../../components/profile/ModSearch";

import { createProfile, deleteProfile, launchProfile, ProfileWithId } from "../../api";
import * as globals from "../../globals";
import { gamesById, refetchProfiles } from "../../globals";
<<<<<<< HEAD
import {
  createProfile,
  deleteProfile,
  getProfileMods,
  launchProfile,
  ProfileWithId,
} from "../../api";
import { Refetcher } from "../../types";
import Dialog from "../../components/global/Dialog";
import { ErrorContext } from "../../components/global/ErrorBoundary";
import Console, {
  C2SChannel,
  clearConsole,
  createC2SChannel,
} from "../../components/global/Console";
import ModList, { ModInstallContext } from "../../components/profile/ModList";
=======
import { Refetcher } from "../../types";

import styles from "./Profile.module.css";
import sidebarStyles from "./SidebarProfiles.module.css";
import { autofocus } from "../../components/global/Directives";
>>>>>>> 9ce9b7ce

interface ProfileParams {
  [key: string]: string | undefined;
  profileId?: string;
  gameId: string;
}

export default function Profile() {
  // @ts-expect-error params.profileId is an optional param, it can be undefined
  const params = useParams<ProfileParams>();

  const gameInfo = gamesById().get(params.gameId)!; // TODO, handle undefined case

<<<<<<< HEAD
=======
  const [profileSortOrder, setProfileSortOrder] = createSignal(false);

>>>>>>> 9ce9b7ce
  const [profiles] = createResource(
    globals.profiles,
    (profiles) => {
      return profiles.filter((profile) => profile.game === params.gameId);
    },
    { initialValue: [] }
  );
<<<<<<< HEAD
=======

  const currentProfile = createMemo(() => globals.profiles().find((profile) => profile.id === params.profileId));

  const [activeProfileMods, { refetch: refetchActiveProfileMods }] = createResource(() => [], { initialValue: [] });
>>>>>>> 9ce9b7ce

  const reportErr = useContext(ErrorContext)!;

  const [consoleChannel, setConsoleChannel] = createSignal<C2SChannel>();

  const navigate = useNavigate();
  const [searchParams] = useSearchParams();

  async function launch(modded: boolean) {
    try {
      clearConsole();
      if (searchParams.tab !== "logs") {
        navigate(`?tab=logs`);
      }
      const channel = createC2SChannel();
      setConsoleChannel(channel);
      await launchProfile(params.profileId!, channel, { modded });
    } catch (e) {
      reportErr(e);
    }
  }

  return (
    <main class={styles.main}>
      <aside class={styles.sidebar}>
        <nav class={styles.sidebar__nav}>
          <A href="/" tabIndex="-1">
            <button class={styles.sidebar__btn}>
              <Fa icon={faChevronLeft} />
            </button>
          </A>

          <h1>{gameInfo.name}</h1>
        </nav>
<<<<<<< HEAD
        <section class={styles.sidebar__group}>
          <button
            disabled={params.profileId === undefined}
            on:click={() => launch(true)}
          >
            <Fa icon={faCirclePlay} /> Start modded
          </button>
          <button
            disabled={params.profileId === undefined}
            on:click={() => launch(false)}
          >
=======
        <section classList={{ [styles.sidebar__group]: true, [styles.sidebar__mainActions]: true }}>
          <button disabled={params.profileId === undefined} on:click={() => launch(true)} data-modded>
            <Fa icon={faCirclePlay} /> Start modded
          </button>
          <button disabled={params.profileId === undefined} on:click={() => launch(false)} data-vanilla>
>>>>>>> 9ce9b7ce
            <Fa icon={faCirclePlayOutline} /> Start vanilla
          </button>
        </section>
        <section classList={{ [styles.sidebar__group]: true, [sidebarStyles.sidebar__profiles]: true }}>
          <h3 class={styles.sidebar__profilesTitle}>
            Profiles
<<<<<<< HEAD
            <A
              class={styles.sidebar__profilesAddBtn}
              href={`/profile/${params.gameId}`}
            >
              <Fa icon={faPlus} />
            </A>
          </h3>
          <form
            on:submit={(e) => e.preventDefault()}
            class={sidebarStyles.sidebar__profilesSearch}
          >
            <input
              type="text"
              name="profile-search"
              id="profile-search"
              placeholder="Search"
              maxLength={100}
            />
          </form>
          <ol class={sidebarStyles.sidebar__profilesList}>
            <For each={profiles()}>
              {(profile) => (
                <SidebarProfileComponent
                  gameId={params.gameId}
                  profileId={profile.id}
                  profileName={profile.name}
                  refetchProfiles={refetchProfiles}
                  selected={profile.id === params.profileId}
                />
              )}
            </For>
          </ol>
=======
            <div class={styles.sidebar__profilesActions}>
              <A class={styles.sidebar__profilesActionBtn} href={`/profile/${params.gameId}`}>
                <Fa icon={faPlus} />
              </A>
              <button class={styles.sidebar__profilesActionBtn} title="Import">
                <Fa icon={faFileImport} class={sidebarStyles.sidebar__profileActionsBtnIcon} />
              </button>
            </div>
          </h3>

          <form on:submit={(e) => e.preventDefault()} class={sidebarStyles.sidebar__profilesSearch}>
            <input type="text" name="profile-search" id="profile-search" placeholder="Search" maxLength={100} />
            <SelectDropdown<"alphabetical" | "creationDate">
              class={sidebarStyles.sidebar__profilesSearchSortBtn}
              multiselect={false}
              options={{
                "A-Z": {
                  value: "alphabetical",
                },

                "Creation Date": {
                  value: "creationDate",
                },
              }}
              label={{ labelText: "preset", preset: "Sort" }}
              onChanged={(key, selected) => console.log(key, selected)}
            />
            <button class={sidebarStyles.sidebar__profilesSearchSortByBtn} on:click={() => setProfileSortOrder((order) => !order)}>
              {profileSortOrder() ? <Fa icon={faArrowUpWideShort} /> : <Fa icon={faArrowDownShortWide} />}
            </button>
          </form>

          <OverlayScrollbarsComponent defer options={{ scrollbars: { autoHide: "leave" } }} class={sidebarStyles.sidebar__profilesListContainer}>
            <ol class={sidebarStyles.sidebar__profilesList}>
              <For each={profiles()}>
                {(profile) => (
                  <SidebarProfileComponent
                    gameId={params.gameId}
                    profileId={profile.id}
                    profileName={profile.name}
                    refetchProfiles={refetchProfiles}
                    selected={profile.id === params.profileId}
                  />
                )}
              </For>
            </ol>
          </OverlayScrollbarsComponent>
>>>>>>> 9ce9b7ce
        </section>
        <section class={styles.sidebar__group}>
          <div class={styles.sidebar__otherGrid}>
            <A href="">
              <button>
                <Fa icon={faGear} class={styles.sidebar__otherGridIcon} />
                <br />
                Settings
              </button>
            </A>
            <A href="">
              <button>
                <Fa icon={faDownload} class={styles.sidebar__otherGridIcon} />
                <br />
                Downloads
              </button>
            </A>
          </div>
        </section>
      </aside>

      <div class={styles.content}>
        <Show
          when={params.profileId !== undefined}
<<<<<<< HEAD
          fallback={
            <NoSelectedProfileContent
              gameId={params.gameId}
              profiles={profiles}
              refetchProfiles={refetchProfiles}
            />
          }
        >
          <ul class={styles.tabs}>
            <li
              classList={{
                [styles.tabs__tab]: true,
                [styles.tab__active]: currentTab() === "mod-list",
              }}
            >
              <A href="">Installed</A>
            </li>
            <li
              classList={{
                [styles.tabs__tab]: true,
                [styles.tab__active]: currentTab() === "mod-search",
              }}
            >
              <A href="?tab=mod-search">Online</A>
            </li>
          </ul>

          <ModInstallContext.Provider value={{ profile: params.profileId! }}>
            <Switch>
              <Match when={currentTab() === "mod-list"}>
                <InstalledModsList
                  game={params.gameId}
                  profile={params.profileId!}
                />
              </Match>
              <Match when={currentTab() === "mod-search"}>
                <ModSearch game={params.gameId} />
              </Match>
            </Switch>
          </ModInstallContext.Provider>
        </Show>
      </div>

      <Show when={consoleChannel()} keyed>
        {(channel) => <Console channel={channel} />}
      </Show>
=======
          fallback={<NoSelectedProfileContent gameId={params.gameId} profiles={profiles} refetchProfiles={refetchProfiles} />}
        >
          <TabRenderer
            styles={{ tabs: { container: styles.tabs, list: styles.tabs__list, list__item: styles.tabs__tab, list__itemActive: styles.tab__active } }}
            tabs={[
              {
                id: "mod-list",
                name: "Installed",
                component: (
                  <Show when={activeProfileMods.latest.length !== 0} fallback={<p>No mods installed yet.</p>}>
                    <ModList mods={async () => activeProfileMods.latest} />
                  </Show>
                ),
              },

              {
                id: "mod-search",
                name: "Online",
                component: <ModSearch game={params.gameId} />,
              },

              {
                id: "logs",
                name: "Logs",
                component: (
                  <div class={styles.content__console}>
                    <Console channel={consoleChannel} />
                  </div>
                ),
              },

              {
                id: "config",
                name: "Config",
                component: <div></div>,
              },
            ]}
          />
        </Show>
      </div>
>>>>>>> 9ce9b7ce
    </main>
  );
}

<<<<<<< HEAD
function NoSelectedProfileContent(props: {
  gameId: string;
  profiles: () => ProfileWithId[];
  refetchProfiles: Refetcher<ProfileWithId[]>;
}) {
=======
function NoSelectedProfileContent(props: { gameId: string; profiles: () => ProfileWithId[]; refetchProfiles: Refetcher<ProfileWithId[]> }) {
>>>>>>> 9ce9b7ce
  const [name, setName] = createSignal("");

  const navigate = useNavigate();

  async function submit(e: SubmitEvent) {
    e.preventDefault();

    const id = await createProfile(props.gameId, name());
    await props.refetchProfiles();
    navigate(`/profile/${props.gameId}/${id}`, { replace: true });
  }

  const nameId = createUniqueId();

<<<<<<< HEAD
  let inputRef: HTMLInputElement;

  onMount(() => {
    inputRef.focus();
  });

  return (
    <>
      <p>
        {props.profiles().length !== 0
          ? "Select a profile from the sidebar or create a new one"
          : "Create a new profile"}
      </p>
      <form on:submit={submit}>
        <label for={nameId}>Name</label>
        <input
          id={nameId}
          value={name()}
          on:input={(e) => setName(e.target.value)}
          ref={inputRef}
        />
=======
  return (
    <>
      <p>{props.profiles().length !== 0 ? "Select a profile from the sidebar or create a new one" : "Create a new profile"}</p>
      <form on:submit={submit}>
        <label for={nameId}>Name</label>
        <input id={nameId} value={name()} on:input={(e) => setName(e.target.value)} use:autofocus />
>>>>>>> 9ce9b7ce
        <button type="submit">Create</button>
      </form>
    </>
  );
}

<<<<<<< HEAD
function InstalledModsList(props: { game: string; profile: string }) {
  const [activeProfileMods, { refetch: refetchActiveProfileMods }] =
    createResource(
      () => props.profile,
      (profileId) => getProfileMods(profileId),
      { initialValue: [] }
    );

  return (
    <Show
      when={activeProfileMods.latest.length !== 0}
      fallback={<p>Looks like you haven't installed any mods yet.</p>}
    >
      <ModList
        mods={async (page) => (page === 0 ? activeProfileMods() : [])}
        refetchInstalled={async () => {
          await refetchActiveProfileMods();
        }}
        resetSignal={() => {
          activeProfileMods.loading;
        }}
      />
    </Show>
  );
}

=======
>>>>>>> 9ce9b7ce
function SidebarProfileComponent(props: {
  gameId: string;
  profileId: string;
  profileName: string;
  refetchProfiles: Refetcher<ProfileWithId[]>;
  selected: boolean;
}) {
  const [confirmingDeletion, setConfirmingDeletion] = createSignal(false);
  const [deleting, setDeleting] = createSignal(false);

  const navigate = useNavigate();

  return (
    <li class={sidebarStyles.profileList__item}>
      <A href={`/profile/${props.gameId}/${props.profileId}`}>
        {props.profileName}
      </A>
      <div class={sidebarStyles.profileItem__options}>
        <button data-pin title="Pin">
          <Fa icon={faThumbTack} rotate={90} />
        </button>
<<<<<<< HEAD
        <button
          data-delete
          title="Delete"
          on:click={() => setConfirmingDeletion(true)}
        >
=======
        <button data-pin title="Rename">
          <Fa icon={faPenToSquare} />
        </button>
        <button data-delete title="Delete" on:click={() => setConfirmingDeletion(true)}>
>>>>>>> 9ce9b7ce
          <Fa icon={faTrashCan} />
        </button>
        <button data-export title="Export">
          <Fa icon={faFileExport} />
        </button>
      </div>

      <Show when={confirmingDeletion()}>
<<<<<<< HEAD
        <Dialog>
          <p>
            You are about to delete the profile{" "}
            <strong>{props.profileId}</strong>.
          </p>
          <button
            disabled={deleting()}
            on:click={async () => {
              setDeleting(true);
              if (props.selected) {
                navigator(`/profile/${props.gameId}`, { replace: true });
              }
              try {
                await deleteProfile(props.profileId);
              } finally {
                setConfirmingDeletion(false);
                setDeleting(false);
                await props.refetchProfiles();
              }
            }}
          >
            Delete
          </button>
          <button
            disabled={deleting()}
            on:click={() => setConfirmingDeletion(false)}
          >
            Cancel
          </button>
        </Dialog>
=======
        <PromptDialog
          options={{
            title: "Confirm",
            question: `You are about to delete ${props.profileName}`,
            btns: {
              ok: {
                type: "danger",
                text: "Delete",
                async callback() {
                  setDeleting(true);
                  if (props.selected) {
                    navigate(`/profile/${props.gameId}`, { replace: true });
                  }
                  try {
                    await deleteProfile(props.profileId);
                  } finally {
                    setConfirmingDeletion(false);
                    setDeleting(false);
                    await props.refetchProfiles();
                  }
                },
              },
              cancel: {
                callback() {
                  setConfirmingDeletion(false);
                },
              },
            },
          }}
        />
>>>>>>> 9ce9b7ce
      </Show>
    </li>
  );
}<|MERGE_RESOLUTION|>--- conflicted
+++ resolved
@@ -1,28 +1,13 @@
-<<<<<<< HEAD
 import {
+  createMemo,
   createResource,
   createSignal,
   createUniqueId,
   For,
-  Match,
-  onMount,
   Show,
-  Switch,
   useContext,
 } from "solid-js";
 import { A, useNavigate, useParams, useSearchParams } from "@solidjs/router";
-import {
-  faTrashCan,
-  faCirclePlay as faCirclePlayOutline,
-} from "@fortawesome/free-regular-svg-icons";
-import {
-  faChevronLeft,
-  faCirclePlay,
-  faFileImport,
-  faPlus,
-  faThumbTack,
-} from "@fortawesome/free-solid-svg-icons";
-=======
 import { faCirclePlay as faCirclePlayOutline, faTrashCan } from "@fortawesome/free-regular-svg-icons";
 import {
   faChevronLeft,
@@ -37,51 +22,25 @@
   faArrowUpWideShort,
   faArrowDownShortWide,
 } from "@fortawesome/free-solid-svg-icons";
-import { A, useNavigate, useParams, useSearchParams } from "@solidjs/router";
 import { OverlayScrollbarsComponent } from "overlayscrollbars-solid";
->>>>>>> 9ce9b7ce
 import Fa from "solid-fa";
-import { createMemo, createResource, createSignal, createUniqueId, For, onMount, Show, useContext } from "solid-js";
-import { createStore } from "solid-js/store";
-
-<<<<<<< HEAD
-=======
+
 import Console, { C2SChannel, clearConsole, createC2SChannel } from "../../components/global/Console";
 import { PromptDialog } from "../../components/global/Dialog";
 import { ErrorContext } from "../../components/global/ErrorBoundary";
 import SelectDropdown from "../../components/global/SelectDropdown";
 import TabRenderer from "../../components/global/TabRenderer";
-import ModList from "../../components/profile/ModList";
->>>>>>> 9ce9b7ce
+import ModList, { ModInstallContext } from "../../components/profile/ModList";
 import ModSearch from "../../components/profile/ModSearch";
 
-import { createProfile, deleteProfile, launchProfile, ProfileWithId } from "../../api";
+import { createProfile, deleteProfile, getProfileMods, launchProfile, ProfileWithId } from "../../api";
 import * as globals from "../../globals";
-import { gamesById, refetchProfiles } from "../../globals";
-<<<<<<< HEAD
-import {
-  createProfile,
-  deleteProfile,
-  getProfileMods,
-  launchProfile,
-  ProfileWithId,
-} from "../../api";
+import { refetchProfiles } from "../../globals";
 import { Refetcher } from "../../types";
-import Dialog from "../../components/global/Dialog";
-import { ErrorContext } from "../../components/global/ErrorBoundary";
-import Console, {
-  C2SChannel,
-  clearConsole,
-  createC2SChannel,
-} from "../../components/global/Console";
-import ModList, { ModInstallContext } from "../../components/profile/ModList";
-=======
-import { Refetcher } from "../../types";
+import { autofocus } from "../../components/global/Directives";
 
 import styles from "./Profile.module.css";
-import sidebarStyles from "./SidebarProfiles.module.css";
-import { autofocus } from "../../components/global/Directives";
->>>>>>> 9ce9b7ce
+import sidebarStyles from "./SidebarProfiles.module.css"
 
 interface ProfileParams {
   [key: string]: string | undefined;
@@ -93,13 +52,10 @@
   // @ts-expect-error params.profileId is an optional param, it can be undefined
   const params = useParams<ProfileParams>();
 
-  const gameInfo = gamesById().get(params.gameId)!; // TODO, handle undefined case
-
-<<<<<<< HEAD
-=======
+  const gameInfo = globals.gamesById().get(params.gameId)!; // TODO, handle undefined case
+
   const [profileSortOrder, setProfileSortOrder] = createSignal(false);
 
->>>>>>> 9ce9b7ce
   const [profiles] = createResource(
     globals.profiles,
     (profiles) => {
@@ -107,13 +63,8 @@
     },
     { initialValue: [] }
   );
-<<<<<<< HEAD
-=======
 
   const currentProfile = createMemo(() => globals.profiles().find((profile) => profile.id === params.profileId));
-
-  const [activeProfileMods, { refetch: refetchActiveProfileMods }] = createResource(() => [], { initialValue: [] });
->>>>>>> 9ce9b7ce
 
   const reportErr = useContext(ErrorContext)!;
 
@@ -148,65 +99,17 @@
 
           <h1>{gameInfo.name}</h1>
         </nav>
-<<<<<<< HEAD
-        <section class={styles.sidebar__group}>
-          <button
-            disabled={params.profileId === undefined}
-            on:click={() => launch(true)}
-          >
-            <Fa icon={faCirclePlay} /> Start modded
-          </button>
-          <button
-            disabled={params.profileId === undefined}
-            on:click={() => launch(false)}
-          >
-=======
         <section classList={{ [styles.sidebar__group]: true, [styles.sidebar__mainActions]: true }}>
           <button disabled={params.profileId === undefined} on:click={() => launch(true)} data-modded>
             <Fa icon={faCirclePlay} /> Start modded
           </button>
           <button disabled={params.profileId === undefined} on:click={() => launch(false)} data-vanilla>
->>>>>>> 9ce9b7ce
             <Fa icon={faCirclePlayOutline} /> Start vanilla
           </button>
         </section>
         <section classList={{ [styles.sidebar__group]: true, [sidebarStyles.sidebar__profiles]: true }}>
           <h3 class={styles.sidebar__profilesTitle}>
             Profiles
-<<<<<<< HEAD
-            <A
-              class={styles.sidebar__profilesAddBtn}
-              href={`/profile/${params.gameId}`}
-            >
-              <Fa icon={faPlus} />
-            </A>
-          </h3>
-          <form
-            on:submit={(e) => e.preventDefault()}
-            class={sidebarStyles.sidebar__profilesSearch}
-          >
-            <input
-              type="text"
-              name="profile-search"
-              id="profile-search"
-              placeholder="Search"
-              maxLength={100}
-            />
-          </form>
-          <ol class={sidebarStyles.sidebar__profilesList}>
-            <For each={profiles()}>
-              {(profile) => (
-                <SidebarProfileComponent
-                  gameId={params.gameId}
-                  profileId={profile.id}
-                  profileName={profile.name}
-                  refetchProfiles={refetchProfiles}
-                  selected={profile.id === params.profileId}
-                />
-              )}
-            </For>
-          </ol>
-=======
             <div class={styles.sidebar__profilesActions}>
               <A class={styles.sidebar__profilesActionBtn} href={`/profile/${params.gameId}`}>
                 <Fa icon={faPlus} />
@@ -254,7 +157,6 @@
               </For>
             </ol>
           </OverlayScrollbarsComponent>
->>>>>>> 9ce9b7ce
         </section>
         <section class={styles.sidebar__group}>
           <div class={styles.sidebar__otherGrid}>
@@ -278,109 +180,64 @@
 
       <div class={styles.content}>
         <Show
-          when={params.profileId !== undefined}
-<<<<<<< HEAD
-          fallback={
-            <NoSelectedProfileContent
-              gameId={params.gameId}
-              profiles={profiles}
-              refetchProfiles={refetchProfiles}
-            />
-          }
+          when={params.profileId}
+          fallback={<NoSelectedProfileContent gameId={params.gameId} profiles={profiles} refetchProfiles={refetchProfiles} />}
         >
-          <ul class={styles.tabs}>
-            <li
-              classList={{
-                [styles.tabs__tab]: true,
-                [styles.tab__active]: currentTab() === "mod-list",
-              }}
-            >
-              <A href="">Installed</A>
-            </li>
-            <li
-              classList={{
-                [styles.tabs__tab]: true,
-                [styles.tab__active]: currentTab() === "mod-search",
-              }}
-            >
-              <A href="?tab=mod-search">Online</A>
-            </li>
-          </ul>
-
-          <ModInstallContext.Provider value={{ profile: params.profileId! }}>
-            <Switch>
-              <Match when={currentTab() === "mod-list"}>
-                <InstalledModsList
-                  game={params.gameId}
-                  profile={params.profileId!}
+          {(profileId) => {
+            const [installed, { refetch: refetchInstalled0 }] = createResource(
+              profileId,
+              (profileId) => getProfileMods(profileId),
+              { initialValue: [] }
+            );
+
+            const refetchInstalled = async () => {
+              await refetchInstalled0();
+            };
+
+            return (
+              <ModInstallContext.Provider value={{ profile: profileId(), installed, refetchInstalled }}>
+                <TabRenderer
+                  styles={{ tabs: { container: styles.tabs, list: styles.tabs__list, list__item: styles.tabs__tab, list__itemActive: styles.tab__active } }}
+                  tabs={[
+                    {
+                      id: "mod-list",
+                      name: "Installed",
+                      component: <InstalledModsList game={params.gameId} />,
+                    },
+
+                    {
+                      id: "mod-search",
+                      name: "Online",
+                      component: <ModSearch game={params.gameId} />,
+                    },
+
+                    {
+                      id: "logs",
+                      name: "Logs",
+                      component: (
+                        <div class={styles.content__console}>
+                          <Console channel={consoleChannel} />
+                        </div>
+                      ),
+                    },
+
+                    {
+                      id: "config",
+                      name: "Config",
+                      component: <div></div>,
+                    },
+                  ]}
                 />
-              </Match>
-              <Match when={currentTab() === "mod-search"}>
-                <ModSearch game={params.gameId} />
-              </Match>
-            </Switch>
-          </ModInstallContext.Provider>
+              </ModInstallContext.Provider>
+            );
+          }}
         </Show>
       </div>
-
-      <Show when={consoleChannel()} keyed>
-        {(channel) => <Console channel={channel} />}
-      </Show>
-=======
-          fallback={<NoSelectedProfileContent gameId={params.gameId} profiles={profiles} refetchProfiles={refetchProfiles} />}
-        >
-          <TabRenderer
-            styles={{ tabs: { container: styles.tabs, list: styles.tabs__list, list__item: styles.tabs__tab, list__itemActive: styles.tab__active } }}
-            tabs={[
-              {
-                id: "mod-list",
-                name: "Installed",
-                component: (
-                  <Show when={activeProfileMods.latest.length !== 0} fallback={<p>No mods installed yet.</p>}>
-                    <ModList mods={async () => activeProfileMods.latest} />
-                  </Show>
-                ),
-              },
-
-              {
-                id: "mod-search",
-                name: "Online",
-                component: <ModSearch game={params.gameId} />,
-              },
-
-              {
-                id: "logs",
-                name: "Logs",
-                component: (
-                  <div class={styles.content__console}>
-                    <Console channel={consoleChannel} />
-                  </div>
-                ),
-              },
-
-              {
-                id: "config",
-                name: "Config",
-                component: <div></div>,
-              },
-            ]}
-          />
-        </Show>
-      </div>
->>>>>>> 9ce9b7ce
     </main>
   );
 }
 
-<<<<<<< HEAD
-function NoSelectedProfileContent(props: {
-  gameId: string;
-  profiles: () => ProfileWithId[];
-  refetchProfiles: Refetcher<ProfileWithId[]>;
-}) {
-=======
 function NoSelectedProfileContent(props: { gameId: string; profiles: () => ProfileWithId[]; refetchProfiles: Refetcher<ProfileWithId[]> }) {
->>>>>>> 9ce9b7ce
   const [name, setName] = createSignal("");
 
   const navigate = useNavigate();
@@ -395,71 +252,37 @@
 
   const nameId = createUniqueId();
 
-<<<<<<< HEAD
-  let inputRef: HTMLInputElement;
-
-  onMount(() => {
-    inputRef.focus();
-  });
-
-  return (
-    <>
-      <p>
-        {props.profiles().length !== 0
-          ? "Select a profile from the sidebar or create a new one"
-          : "Create a new profile"}
-      </p>
-      <form on:submit={submit}>
-        <label for={nameId}>Name</label>
-        <input
-          id={nameId}
-          value={name()}
-          on:input={(e) => setName(e.target.value)}
-          ref={inputRef}
-        />
-=======
   return (
     <>
       <p>{props.profiles().length !== 0 ? "Select a profile from the sidebar or create a new one" : "Create a new profile"}</p>
       <form on:submit={submit}>
         <label for={nameId}>Name</label>
         <input id={nameId} value={name()} on:input={(e) => setName(e.target.value)} use:autofocus />
->>>>>>> 9ce9b7ce
         <button type="submit">Create</button>
       </form>
     </>
   );
 }
 
-<<<<<<< HEAD
-function InstalledModsList(props: { game: string; profile: string }) {
-  const [activeProfileMods, { refetch: refetchActiveProfileMods }] =
-    createResource(
-      () => props.profile,
-      (profileId) => getProfileMods(profileId),
-      { initialValue: [] }
-    );
+function InstalledModsList(props: { game: string }) {
+  const context = useContext(ModInstallContext)!;
 
   return (
     <Show
-      when={activeProfileMods.latest.length !== 0}
+      when={context.installed.latest.length !== 0}
       fallback={<p>Looks like you haven't installed any mods yet.</p>}
     >
       <ModList
-        mods={async (page) => (page === 0 ? activeProfileMods() : [])}
-        refetchInstalled={async () => {
-          await refetchActiveProfileMods();
-        }}
-        resetSignal={() => {
-          activeProfileMods.loading;
-        }}
+        // kinda gross
+        mods={(() => {
+          const data = context.installed();
+          return async (page) => page === 0 ? data : [];
+        })()}
       />
     </Show>
   );
 }
 
-=======
->>>>>>> 9ce9b7ce
 function SidebarProfileComponent(props: {
   gameId: string;
   profileId: string;
@@ -481,18 +304,10 @@
         <button data-pin title="Pin">
           <Fa icon={faThumbTack} rotate={90} />
         </button>
-<<<<<<< HEAD
-        <button
-          data-delete
-          title="Delete"
-          on:click={() => setConfirmingDeletion(true)}
-        >
-=======
         <button data-pin title="Rename">
           <Fa icon={faPenToSquare} />
         </button>
         <button data-delete title="Delete" on:click={() => setConfirmingDeletion(true)}>
->>>>>>> 9ce9b7ce
           <Fa icon={faTrashCan} />
         </button>
         <button data-export title="Export">
@@ -501,38 +316,6 @@
       </div>
 
       <Show when={confirmingDeletion()}>
-<<<<<<< HEAD
-        <Dialog>
-          <p>
-            You are about to delete the profile{" "}
-            <strong>{props.profileId}</strong>.
-          </p>
-          <button
-            disabled={deleting()}
-            on:click={async () => {
-              setDeleting(true);
-              if (props.selected) {
-                navigator(`/profile/${props.gameId}`, { replace: true });
-              }
-              try {
-                await deleteProfile(props.profileId);
-              } finally {
-                setConfirmingDeletion(false);
-                setDeleting(false);
-                await props.refetchProfiles();
-              }
-            }}
-          >
-            Delete
-          </button>
-          <button
-            disabled={deleting()}
-            on:click={() => setConfirmingDeletion(false)}
-          >
-            Cancel
-          </button>
-        </Dialog>
-=======
         <PromptDialog
           options={{
             title: "Confirm",
@@ -542,10 +325,11 @@
                 type: "danger",
                 text: "Delete",
                 async callback() {
-                  setDeleting(true);
                   if (props.selected) {
                     navigate(`/profile/${props.gameId}`, { replace: true });
                   }
+                  if (deleting()) return;
+                  setDeleting(true);
                   try {
                     await deleteProfile(props.profileId);
                   } finally {
@@ -563,7 +347,6 @@
             },
           }}
         />
->>>>>>> 9ce9b7ce
       </Show>
     </li>
   );
